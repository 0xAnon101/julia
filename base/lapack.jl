## The LAPACK module of interfaces to LAPACK subroutines
module LAPACK
using Base

typealias LapackChar Char
type LapackException <: Exception
    info::Int
end
type LapackDimMisMatch <: Exception
    name::ASCIIString
end

function chkstride1(A::StridedVecOrMat...)
    for a in A
        if stride(a,1) != 1 error("LAPACK: Matrix must have contiguous columns") end
    end
end

function chksquare(A::Matrix...)
    for a in A
        m, n = size(a)
        if m != n error("LAPACK: Matrix must be square") end
    end
end

# (GB) general banded matrices, LU decomposition and solver
for (gbtrf, gbtrs, elty) in
    ((:dgbtrf_,:dgbtrs_,:Float64),
     (:sgbtrf_,:sgbtrs_,:Float32),
     (:zgbtrf_,:zgbtrs_,:Complex128),
     (:cgbtrf_,:cgbtrs_,:Complex64))
    @eval begin
        # SUBROUTINE DGBTRF( M, N, KL, KU, AB, LDAB, IPIV, INFO )
        # *     .. Scalar Arguments ..
        #       INTEGER            INFO, KL, KU, LDAB, M, N
        # *     .. Array Arguments ..
        #       INTEGER            IPIV( * )
        #       DOUBLE PRECISION   AB( LDAB, * )
        function gbtrf!(kl::Integer, ku::Integer, m::Integer, AB::StridedMatrix{$elty})
            chkstride1(AB)
            info = Array(Int, 1)
            n    = size(AB, 2)
            mnmn = min(m, n)
            ipiv = Array(Int, mnmn)
            ccall(dlsym(Base.liblapack, $(string(gbtrf))), Void,
                  (Ptr{Int}, Ptr{Int}, Ptr{Int}, Ptr{Int},
                   Ptr{$elty}, Ptr{Int}, Ptr{Int}, Ptr{Int}),
                  &m, &n, &kl, &ku, AB, &stride(AB,2), ipiv, info)
            if info[1] != 0 throw(LapackException(info[1])) end
            AB, ipiv
        end
        # SUBROUTINE DGBTRS( TRANS, N, KL, KU, NRHS, AB, LDAB, IPIV, B, LDB, INFO)
        # *     .. Scalar Arguments ..
        #       CHARACTER          TRANS
        #       INTEGER            INFO, KL, KU, LDAB, LDB, N, NRHS
        # *     .. Array Arguments ..
        #       INTEGER            IPIV( * )
        #       DOUBLE PRECISION   AB( LDAB, * ), B( LDB, * )
        function gbtrs!(trans::LapackChar, kl::Integer, ku::Integer, m::Integer,
                        AB::StridedMatrix{$elty}, ipiv::Vector{Int},
                        B::StridedVecOrMat{$elty})
            chkstride1(AB, B)
            info = Array(Int, 1)
            n    = size(AB,2)
            if m != n || m != size(B,1) throw(LapackDimMisMatch("gbtrs!")) end
            ccall(dlsym(Base.liblapack, $(string(gbtrs))), Void,
                  (Ptr{Uint8}, Ptr{Int}, Ptr{Int}, Ptr{Int}, Ptr{Int},
                   Ptr{$elty}, Ptr{Int}, Ptr{Int}, Ptr{Int}),
                  &trans, &n, &kl, &ku, &size(B,2), AB, &stride(AB,2), ipiv,
                  B, &stride(B,2), info)
            if info[1] != 0 throw(LapackException(info[1])) end
            B
        end
    end
end

## (GE) general matrices: balancing and back-transforming
for (gebal, gebak, elty, relty) in
    ((:dgebal_, :dgebak_, :Float64, :Float64),
     (:sgebal_, :sgebak_, :Float32, :Float32),
     (:zgebal_, :zgebak_, :Complex128, :Float64),
     (:cgebal_, :cgebak_, :Complex64, :Float32))
    @eval begin
        #     SUBROUTINE DGEBAL( JOB, N, A, LDA, ILO, IHI, SCALE, INFO )
        #*     .. Scalar Arguments ..
        #      CHARACTER          JOB
        #      INTEGER            IHI, ILP, INFO, LDA, N
        #     .. Array Arguments ..
        #      DOUBLE PRECISION   A( LDA, * ), SCALE( * )
        function gebal!(job::LapackChar, A::StridedMatrix{$elty})
            chkstride1(A)
            chksquare(A)
            n       = size(A, 2)
            info    = Array(Int, 1)
            ihi     = Array(Int, 1)
            ilo     = Array(Int, 1)
            scale   = Array($relty, n)
            ccall(dlsym(Base.liblapack, $(string(gebal))), Void,
                  (Ptr{Uint8}, Ptr{Int}, Ptr{$elty}, Ptr{Int},
                   Ptr{Int}, Ptr{Int}, Ptr{$relty}, Ptr{Int}),
                  &job, &n, A, &stride(A,2), ilo, ihi, scale, info)
            if info[1] != 0 throw(LapackException(info[1])) end
            ilo[1], ihi[1], scale
        end
        #     SUBROUTINE DGEBAK( JOB, SIDE, N, ILO, IHI, SCALE, M, V, LDV, INFO )
        #*     .. Scalar Arguments ..
        #      CHARACTER          JOB, SIDE
        #      INTEGER            IHI, ILP, INFO, LDV, M, N
        #     .. Array Arguments ..
        #      DOUBLE PRECISION   SCALE( * ), V( LDV, * )
        function gebak!(job::LapackChar, side::LapackChar,
                        ilo::Int, ihi::Int, scale::Vector{$elty},
                        V::StridedMatrix{$elty})
            chkstride1(V)
            chksquare(V)
            info    = Array(Int, 1)
            ccall(dlsym(Base.liblapack, $(string(gebak))), Void,
                  (Ptr{Uint8}, Ptr{Uint8}, Ptr{Int}, Ptr{Int}, Ptr{Int},
                   Ptr{$elty}, Ptr{Int}, Ptr{$elty}, Ptr{Int}, Ptr{Int}),
                  &job, &side, &size(V,1), &ilo, &ihi, scale, &n, V, &stride(V,2), info)
            if info[1] != 0 throw(LapackException(info[1])) end
            V
        end
    end
end

# (GE) general matrices, direct decompositions
# gebrd - reduction to bidiagonal form Q'*A*P=B where Q and P are orthogonal
# gelqf - unpivoted LQ decomposition
# geqlf - unpivoted QL decomposition
# geqrf - unpivoted QR decomposition
# gegp3 - pivoted QR decomposition
# gerqf - unpivoted RQ decomposition
# getrf - LU decomposition
for (gebrd, gelqf, geqlf, geqrf, geqp3, gerqf, getrf, elty) in
    ((:dgebrd_,:dgelqf_,:dgeqlf_,:dgeqrf_,:dgeqp3_,:dgerqf_,:dgetrf_,:Float64),
     (:sgebrd_,:sgelqf_,:sgeqlf_,:sgeqrf_,:sgeqp3_,:sgerqf_,:sgetrf_,:Float32),
     (:zgebrd_,:zgelqf_,:zgeqlf_,:zgeqrf_,:zgeqp3_,:zgerqf_,:zgetrf_,:Complex128),
     (:cgebrd_,:cgelqf_,:cgeqlf_,:cgeqrf_,:cgeqp3_,:cgerqf_,:cgetrf_,:Complex64))
    @eval begin
        # SUBROUTINE DGEBRD( M, N, A, LDA, D, E, TAUQ, TAUP, WORK, LWORK,
        #                    INFO )
        # .. Scalar Arguments ..
        # INTEGER            INFO, LDA, LWORK, M, N
        # .. Array Arguments ..
        #  DOUBLE PRECISION   A( LDA, * ), D( * ), E( * ), TAUP( * ),
        #           TAUQ( * ), WORK( * )
        function gebrd!(A::StridedMatrix{$elty})
            chkstride1(A)
            m, n  = size(A)
            k     = min(m, n)
            d     = Array($elty, k)
            s     = Array($elty, k)
            tauq  = Array($elty, k)
            taup  = Array($elty, k)
            work  = Array($elty, 1)
            lwork = int(-1)
            info  = Array(Int, 1)
            for i in 1:2
                ccall(dlsym(Base.liblapack, $(string(gebrd))), Void,
                      (Ptr{Int}, Ptr{Int}, Ptr{$elty}, Ptr{Int},
                       Ptr{$elty}, Ptr{$elty}, Ptr{$elty}, Ptr{$elty},
                       Ptr{$elty}, Ptr{Int}, Ptr{Int}),
                      &m, &n, A, &stride(A,2), d, s, tauq, taup, work, &lwork, info)
                if info[1] != 0 throw(LapackException(info[1])) end
                if lwork < 0
                    lwork = int(real(work[1]))
                    work = Array($elty, lwork)
                end
            end
        end
        # SUBROUTINE DGELQF( M, N, A, LDA, TAU, WORK, LWORK, INFO )
        # *     .. Scalar Arguments ..
        #       INTEGER            INFO, LDA, LWORK, M, N
        # *     .. Array Arguments ..
        #       DOUBLE PRECISION   A( LDA, * ), TAU( * ), WORK( * )
        function gelqf!(A::StridedMatrix{$elty})
            chkstride1(A)
            info  = Array(Int, 1)
            m     = int(size(A, 1))
            n     = int(size(A, 2))
            lda   = int(stride(A, 2))
            tau   = Array($elty, n)
            lwork = int(-1)
            work  = Array($elty, (1,))
            for i in 1:2                # first call returns lwork as work[1]
                ccall(dlsym(Base.liblapack, $(string(gelqf))), Void,
                      (Ptr{Int}, Ptr{Int}, Ptr{$elty}, Ptr{Int},
                       Ptr{$elty}, Ptr{$elty}, Ptr{Int}, Ptr{Int}),
                      &m, &n, A, &lda, tau, work, &lwork, info)
                if info[1] != 0 throw(LapackException(info[1])) end
                if lwork < 0
                    lwork = int(real(work[1]))
                    work = Array($elty, lwork)
                end
            end
            A, tau
        end
        # SUBROUTINE DGEQLF( M, N, A, LDA, TAU, WORK, LWORK, INFO )
        # *     .. Scalar Arguments ..
        #       INTEGER            INFO, LDA, LWORK, M, N
        # *     .. Array Arguments ..
        #       DOUBLE PRECISION   A( LDA, * ), TAU( * ), WORK( * )
        function geqlf!(A::StridedMatrix{$elty})
            chkstride1(A)
            info  = Array(Int, 1)
            m     = int(size(A, 1))
            n     = int(size(A, 2))
            lda   = int(stride(A, 2))
            tau   = Array($elty, n)
            lwork = int(-1)
            work  = Array($elty, (1,))
            for i in 1:2                # first call returns lwork as work[1]
                ccall(dlsym(Base.liblapack, $(string(geqlf))), Void,
                      (Ptr{Int}, Ptr{Int}, Ptr{$elty}, Ptr{Int},
                       Ptr{$elty}, Ptr{$elty}, Ptr{Int}, Ptr{Int}),
                      &m, &n, A, &lda, tau, work, &lwork, info)
                if info[1] != 0 throw(LapackException(info[1])) end
                if lwork < 0
                    lwork = int(real(work[1]))
                    work = Array($elty, lwork)
                end
            end
            A, tau
        end
        # SUBROUTINE DGEQP3( M, N, A, LDA, JPVT, TAU, WORK, LWORK, INFO )
        # *     .. Scalar Arguments ..
        #       INTEGER            INFO, LDA, LWORK, M, N
        # *     .. Array Arguments ..
        #       INTEGER            JPVT( * )
        #       DOUBLE PRECISION   A( LDA, * ), TAU( * ), WORK( * )
        function geqp3!(A::StridedMatrix{$elty})
            chkstride1(A)
            m, n  = size(A)
            jpvt  = zeros(Int, n)
            tau   = Array($elty, n)
            work  = Array($elty, 1)
            lwork = int(-1)
            info  = Array(Int, 1)
            Rtyp  = typeof(real(A[1]))
            cmplx = iscomplex(A)
            if cmplx rwork = Array(Rtyp, 2n) end
            for i in 1:2
                if cmplx
                    ccall(dlsym(Base.liblapack, $(string(geqp3))), Void,
                          (Ptr{Int}, Ptr{Int}, Ptr{$elty}, Ptr{Int},
                           Ptr{Int}, Ptr{$elty}, Ptr{$elty}, Ptr{Int},
                           Ptr{Rtyp}, Ptr{Int}),
                          &m, &n, A, &stride(A,2), jpvt, tau, work, &lwork, rwork, info)
                else
                    ccall(dlsym(Base.liblapack, $(string(geqp3))), Void,
                          (Ptr{Int}, Ptr{Int}, Ptr{$elty}, Ptr{Int},
                           Ptr{Int}, Ptr{$elty}, Ptr{$elty}, Ptr{Int},
                           Ptr{Int}),
                          &m, &n, A, &stride(A,2), jpvt, tau, work, &lwork, info)
                end
                if info[1] != 0 throw(LapackException(info[1])) end
                if lwork < 0
                    lwork = int(real(work[1]))
                    work  = Array($elty, lwork)
                end
            end
            A, tau, jpvt
        end
        ## Several variants of geqrf! could be defined.
        ## geqrfp! - positive elements on diagonal of R
        ## geqrt!  - compact WY representation of Q (blocked algorithm)
        ## geqrt3! - recursive algorithm producing compact WY representation of Q
        # SUBROUTINE DGEQRF( M, N, A, LDA, TAU, WORK, LWORK, INFO )
        # *     .. Scalar Arguments ..
        #       INTEGER            INFO, LDA, LWORK, M, N
        # *     .. Array Arguments ..
        #       DOUBLE PRECISION   A( LDA, * ), TAU( * ), WORK( * )
        function geqrf!(A::StridedMatrix{$elty})
            chkstride1(A)
            m, n  = size(A)
            tau   = Array($elty, n)
            work  = Array($elty, 1)
            lwork = int(-1)
            info  = Array(Int, 1)
            for i in 1:2                # first call returns lwork as work[1]
                ccall(dlsym(Base.liblapack, $(string(geqrf))), Void,
                      (Ptr{Int}, Ptr{Int}, Ptr{$elty}, Ptr{Int},
                       Ptr{$elty}, Ptr{$elty}, Ptr{Int}, Ptr{Int}),
                      &m, &n, A, &stride(A,2), tau, work, &lwork, info)
                if info[1] != 0 throw(LapackException(info[1])) end
                if lwork < 0
                    lwork = int(real(work[1]))
                    work = Array($elty, lwork)
                end
            end
            A, tau
        end
        # SUBROUTINE DGERQF( M, N, A, LDA, TAU, WORK, LWORK, INFO )
        # *     .. Scalar Arguments ..
        #       INTEGER            INFO, LDA, LWORK, M, N
        # *     .. Array Arguments ..
        #       DOUBLE PRECISION   A( LDA, * ), TAU( * ), WORK( * )
        function gerqf!(A::StridedMatrix{$elty})
            chkstride1(A)
            info  = Array(Int, 1)
            m, n  = size(A)
            tau   = Array($elty, n)
            lwork = int(-1)
            work  = Array($elty, 1)
            for i in 1:2                # first call returns lwork as work[1]
                ccall(dlsym(Base.liblapack, $(string(gerqf))), Void,
                      (Ptr{Int}, Ptr{Int}, Ptr{$elty}, Ptr{Int},
                       Ptr{$elty}, Ptr{$elty}, Ptr{Int}, Ptr{Int}),
                      &m, &n, A, &stride(A,2), tau, work, &lwork, info)
                if info[1] != 0 throw(LapackException(info[1])) end
                if lwork < 0
                    lwork = int(real(work[1]))
                    work = Array($elty, lwork)
                end
            end
            A, tau
        end
        # SUBROUTINE DGETRF( M, N, A, LDA, IPIV, INFO )
        # *     .. Scalar Arguments ..
        #       INTEGER            INFO, LDA, M, N
        # *     .. Array Arguments ..
        #       INTEGER            IPIV( * )
        #       DOUBLE PRECISION   A( LDA, * )
        function getrf!(A::StridedMatrix{$elty})
            chkstride1(A)
            info = Array(Int, 1)
            m, n = size(A)
            lda  = stride(A, 2)
            ipiv = Array(Int, min(m,n))
            ccall(dlsym(Base.liblapack, $(string(getrf))), Void,
                  (Ptr{Int}, Ptr{Int}, Ptr{$elty},
                   Ptr{Int}, Ptr{Int}, Ptr{Int}),
                  &m, &n, A, &lda, ipiv, info)
            if info[1] < 0 throw(LapackException(info[1])) end
            A, ipiv, info[1]
        end
    end
end

## (GE) general matrices, solvers with factorization, solver and inverse
for (gels, gesv, getrs, getri, elty) in
    ((:dgels_,:dgesv_,:dgetrs_,:dgetri_,:Float64),
     (:sgels_,:sgesv_,:sgetrs_,:sgetri_,:Float32),
     (:zgels_,:zgesv_,:zgetrs_,:zgetri_,:Complex128),
     (:cgels_,:cgesv_,:cgetrs_,:cgetri_,:Complex64))
    @eval begin
        #      SUBROUTINE DGELS( TRANS, M, N, NRHS, A, LDA, B, LDB, WORK, LWORK,INFO)
        # *     .. Scalar Arguments ..
        #       CHARACTER          TRANS
        #       INTEGER            INFO, LDA, LDB, LWORK, M, N, NRHS
        function gels!(trans::LapackChar, A::StridedMatrix{$elty}, B::StridedVecOrMat{$elty})
            chkstride1(A, B)
            btrn  = trans == 'T'
            m, n  = size(A)
            if size(B,1) != (btrn ? n : m)  throw(LapackDimMisMatch("gels!")) end
            info  = Array(Int, 1)
            work  = Array($elty, 1)
            lwork = int(-1)
            for i in 1:2
                ccall(dlsym(Base.liblapack, $(string(gels))), Void,
                      (Ptr{Uint8}, Ptr{Int}, Ptr{Int}, Ptr{Int},
                       Ptr{$elty}, Ptr{Int}, Ptr{$elty}, Ptr{Int},
                       Ptr{$elty}, Ptr{Int}, Ptr{Int}),
                      &(btrn?'T':'N'), &m, &n, &size(B,2), A, &stride(A,2),
                      B, &stride(B,2), work, &lwork, info)
                if info[1] != 0 throw(LapackException(info[1])) end
                if lwork < 0
                    lwork = int(real(work[1]))
                    work = Array($elty, lwork)
                end
            end
            k   = min(m, n)
            F   = m < n ? tril(A[1:k, 1:k]) : triu(A[1:k, 1:k])
            F, isa(B, Vector) ? B[1:k] : B[1:k,:], [sum(B[(k+1):size(B,1), i].^2) for i=1:size(B,2)]
        end
        # SUBROUTINE DGESV( N, NRHS, A, LDA, IPIV, B, LDB, INFO )
        # *     .. Scalar Arguments ..
        #       INTEGER            INFO, LDA, LDB, N, NRHS
        # *     ..
        # *     .. Array Arguments ..
        #       INTEGER            IPIV( * )
        #       DOUBLE PRECISION   A( LDA, * ), B( LDB, * )
        function gesv!(A::StridedMatrix{$elty}, B::StridedVecOrMat{$elty})
            chkstride1(A, B)
            chksquare(A)
            n     = size(A,1)
            if size(B,1) != n throw(LapackDimMisMatch("gesv!")) end
            ipiv    = Array(Int, n)
            info    = Array(Int, 1)
            ccall(dlsym(Base.liblapack, $(string(gesv))), Void,
                  (Ptr{Int}, Ptr{Int}, Ptr{$elty}, Ptr{Int}, Ptr{Int},
                   Ptr{$elty}, Ptr{Int}, Ptr{Int}),
                  &n, &size(B,2), A, &stride(A,2), ipiv, B, &stride(B,2), info)
            if info[1] < 0 throw(LapackException(info[1])) end
            B, A, ipiv, info[1]
        end
        #     SUBROUTINE DGETRS( TRANS, N, NRHS, A, LDA, IPIV, B, LDB, INFO )
        #*     .. Scalar Arguments ..
        #      CHARACTER          TRANS
        #      INTEGER            INFO, LDA, LDB, N, NRHS
        #     .. Array Arguments ..
        #      INTEGER            IPIV( * )
        #      DOUBLE PRECISION   A( LDA, * ), B( LDB, * )
        function getrs!(trans::LapackChar, A::StridedMatrix{$elty}, ipiv::Vector{Int}, B::StridedVecOrMat{$elty})
            chkstride1(A, B)
            m, n    = size(A)
            if m != n || size(B, 1) != m error("getrs!: dimension mismatch") end
            nrhs    = size(B, 2)
            info    = Array(Int, 1)
            ccall(dlsym(Base.liblapack, $(string(getrs))), Void,
                  (Ptr{Uint8}, Ptr{Int}, Ptr{Int}, Ptr{$elty}, Ptr{Int},
                   Ptr{Int}, Ptr{$elty}, Ptr{Int}, Ptr{Int}),
                  &trans, &n, &size(B,2), A, &stride(A,2), ipiv, B, &stride(B,2), info)
            if info[1] != 0 throw(LapackException(info[1])) end
            B
        end
        #     SUBROUTINE DGETRI( N, A, LDA, IPIV, WORK, LWORK, INFO )
        #*     .. Scalar Arguments ..
        #      INTEGER            INFO, LDA, LWORK, N
        #*     .. Array Arguments ..
        #      INTEGER            IPIV( * )
        #      DOUBLE PRECISION   A( LDA, * ), WORK( * )
        function getri!(A::StridedMatrix{$elty}, ipiv::Vector{Int})
            chkstride1(A)
            m, n    = size(A)
            if m != n || n != numel(ipiv) error("getri!: dimension mismatch") end
            lda     = stride(A, 2)
            info    = Array(Int, 1)
            lwork   = -1
            work    = Array($elty, 1)
            for i in 1:2
                ccall(dlsym(Base.liblapack, $(string(getri))), Void,
                      (Ptr{Int}, Ptr{$elty}, Ptr{Int}, Ptr{Int},
                       Ptr{$elty}, Ptr{Int}, Ptr{Int}),
                      &n, A, &lda, ipiv, work, &lwork, info)
                if info[1] != 0 error("getri!: error $(info[1])") end
                if lwork < 0
                    lwork = int(real(work[1]))
                    work  = Array($elty, lwork)
                end
            end
            A
        end
    end
end
for (gelsd, elty) in ((:dgelsd_, Float64),
                      (:sgelsd_, Float32))
    @eval begin
        # SUBROUTINE DGELSD( M, N, NRHS, A, LDA, B, LDB, S, RCOND, RANK,
        #      $                   WORK, LWORK, IWORK, INFO )
        # *     .. Scalar Arguments ..
        #       INTEGER            INFO, LDA, LDB, LWORK, M, N, NRHS, RANK
        #       DOUBLE PRECISION   RCOND
        # *     ..
        # *     .. Array Arguments ..
        #       INTEGER            IWORK( * )
        #       DOUBLE PRECISION   A( LDA, * ), B( LDB, * ), S( * ), WORK( * )
        function gelsd!(A::StridedMatrix{$elty}, B::StridedVecOrMat{$elty}, rcond)
            LAPACK.chkstride1(A, B)
            m, n  = size(A)
            if size(B,1) != m; throw(LAPACK.LapackDimMisMatch("gelsd!")); end
            s     = Array($elty, min(m, n))
            rnk   = Array(Int, 1)
            info  = Array(Int, 1)
            work  = Array($elty, 1)
            lwork = int(-1)
            iwork = Array(Int, 1)
            for i in 1:2
                ccall(dlsym(Base.liblapack, $(string(gelsd))), Void,
                      (Ptr{Int}, Ptr{Int}, Ptr{Int},
                       Ptr{$elty}, Ptr{Int}, Ptr{$elty}, Ptr{Int},
                       Ptr{$elty}, Ptr{$elty}, Ptr{Int}, Ptr{$elty},
                       Ptr{Int}, Ptr{Int}, Ptr{Int}),
                      &m, &n, &size(B,2), A, &max(1,stride(A,2)),
                      B, &max(1,stride(B,2)), s, &rcond, rnk, work, &lwork, iwork, info)
                if info[1] != 0 throw(LapackException(info[1])) end
                if lwork < 0
                    lwork = int(real(work[1]))
                    work = Array($elty, lwork)
                    iwork = Array(Int, iwork[1])
                end
            end
            isa(B, Vector) ? B[1:n] : B[1:n,:], rnk[1]
        end
        gelsd!(A::StridedMatrix{$elty}, B::StridedVecOrMat{$elty}) = gelsd!(A, B, -1.)
    end
end
for (gelsd, elty, relty) in ((:zgelsd_, Complex128, Float64),
                             (:cgelsd_, Complex64, Float32))
    @eval begin
        # SUBROUTINE ZGELSD( M, N, NRHS, A, LDA, B, LDB, S, RCOND, RANK,
        #      $                   WORK, LWORK, RWORK, IWORK, INFO )
        # *     .. Scalar Arguments ..
        #       INTEGER            INFO, LDA, LDB, LWORK, M, N, NRHS, RANK
        #       DOUBLE PRECISION   RCOND
        # *     ..
        # *     .. Array Arguments ..
        #       INTEGER            IWORK( * )
        #       DOUBLE PRECISION   RWORK( * ), S( * )
        #       COMPLEX*16         A( LDA, * ), B( LDB, * ), WORK( * )
        function gelsd!(A::StridedMatrix{$elty}, B::StridedVecOrMat{$elty}, rcond)
            LAPACK.chkstride1(A, B)
            m, n  = size(A)
            if size(B,1) != m; throw(LAPACK.LapackDimMisMatch("gelsd!")); end
            s     = Array($elty, min(m, n))
            rnk   = Array(Int, 1)
            info  = Array(Int, 1)
            work  = Array($elty, 1)
            lwork = int(-1)
            rwork = Array($relty, 1)
            iwork = Array(Int, 1)
            for i in 1:2
                ccall(dlsym(Base.liblapack, $(string(gelsd))), Void,
                      (Ptr{Int}, Ptr{Int}, Ptr{Int}, Ptr{$elty},
                       Ptr{Int}, Ptr{$elty}, Ptr{Int}, Ptr{$relty},
                       Ptr{$relty}, Ptr{Int}, Ptr{$elty}, Ptr{Int},
                       Ptr{$relty}, Ptr{Int}, Ptr{Int}),
                      &m, &n, &size(B,2), A, &max(1,stride(A,2)),
                      B, &max(1,stride(B,2)), s, &rcond, rnk, work, &lwork, rwork, iwork, info)
                if info[1] != 0 throw(LapackException(info[1])) end
                if lwork < 0
                    lwork = int(real(work[1]))
                    work = Array($elty, lwork)
                    rwork = Array($relty, int(rwork[1]))
                    iwork = Array(Int, iwork[1])
                end
            end
            isa(B, Vector) ? B[1:n] : B[1:n,:], rnk[1]
        end
        gelsd!(A::StridedMatrix{$elty}, B::StridedVecOrMat{$elty}) = gelsd!(A, B, -1.)
    end
end

# (GE) general matrices eigenvalue-eigenvector and singular value decompositions
for (geev, gesvd, gesdd, elty) in
    ((:dgeev_,:dgesvd_,:dgesdd_,:Float64),
     (:sgeev_,:sgesvd_,:sgesdd_,:Float32),
     (:zgeev_,:zgesvd_,:zgesdd_,:Complex128),
     (:cgeev_,:cgesvd_,:cgesdd_,:Complex64))
    @eval begin
        #      SUBROUTINE DGEEV( JOBVL, JOBVR, N, A, LDA, WR, WI, VL, LDVL, VR,
        #      $                  LDVR, WORK, LWORK, INFO )
        # *     .. Scalar Arguments ..
        #       CHARACTER          JOBVL, JOBVR
        #       INTEGER            INFO, LDA, LDVL, LDVR, LWORK, N
        # *     .. Array Arguments ..
        #       DOUBLE PRECISION   A( LDA, * ), VL( LDVL, * ), VR( LDVR, * ),
        #      $                   WI( * ), WORK( * ), WR( * )
        function geev!(jobvl::LapackChar, jobvr::LapackChar, A::StridedMatrix{$elty})
            chkstride1(A)
            chksquare(A)
            m, n  = size(A)
            lvecs = jobvl == 'V'
            rvecs = jobvr == 'V'
            VL    = Array($elty, (n, lvecs ? n : 0))
            VR    = Array($elty, (n, rvecs ? n : 0))
            Rtyp  = typeof(real(A[1]))
            cmplx = iscomplex(A)
            if cmplx
                W     = Array($elty, n)
                rwork = Array(Rtyp, 2n)
            else
                WR    = Array($elty, n)
                WI    = Array($elty, n)
            end
            work  = Array($elty, 1)
            lwork = int(-1)
            info  = Array(Int, 1)
            for i = 1:2
                if cmplx
                    ccall(dlsym(Base.liblapack, $(string(geev))), Void,
                          (Ptr{Uint8}, Ptr{Uint8}, Ptr{Int}, Ptr{$elty},
                           Ptr{Int}, Ptr{$elty}, Ptr{$elty}, Ptr{Int}, 
                           Ptr{$elty}, Ptr{Int}, Ptr{$elty}, Ptr{Int},
                           Ptr{Rtyp}, Ptr{Int}),
                          &jobvl, &jobvr, &n, A, &stride(A,2), W, VL, &n, VR, &n,
                          work, &lwork, rwork, info)
                else
                    ccall(dlsym(Base.liblapack, $(string(geev))), Void,
                          (Ptr{Uint8}, Ptr{Uint8}, Ptr{Int}, Ptr{$elty},
                           Ptr{Int}, Ptr{$elty}, Ptr{$elty}, Ptr{$elty},
                           Ptr{Int}, Ptr{$elty}, Ptr{Int}, Ptr{$elty},
                           Ptr{Int}, Ptr{Int}),
                          &jobvl, &jobvr, &n, A, &stride(A,2), WR, WI, VL, &n,
                          VR, &n, work, &lwork, info)
                end
                if info[1] != 0 throw(LapackException(info[1])) end
                if lwork < 0
                    lwork = int(real(work[1]))
                    work = Array($elty, lwork)
                end
            end
            cmplx ? (VL, W, VR) : (VL, WR, WI, VR)
        end
        #    SUBROUTINE DGESDD( JOBZ, M, N, A, LDA, S, U, LDU, VT, LDVT, WORK,
        #                   LWORK, IWORK, INFO )
        #*     .. Scalar Arguments ..
        #      CHARACTER          JOBZ
        #      INTEGER            INFO, LDA, LDU, LDVT, LWORK, M, N
        #*     ..
        #*     .. Array Arguments ..
        #      INTEGER            IWORK( * )
        #      DOUBLE PRECISION   A( LDA, * ), S( * ), U( LDU, * ),
        #                        VT( LDVT, * ), WORK( * )
        function gesdd!(job::LapackChar, A::StridedMatrix{$elty})
            chkstride1(A)
            m, n   = size(A)
            minmn  = min(m, n)
            if job == 'A'
                U  = Array($elty, (m, m))
                VT = Array($elty, (n, n))
            elseif job == 'S'
                U  = Array($elty, (m, minmn))
                VT = Array($elty, (minmn, n))
            elseif job == 'O'
                U  = Array($elty, (m, m >= n ? 0 : m))
                VT = Array($elty, (n, m >= n ? n : 0))
            else
                U  = Array($elty, (m, 0))
                VT = Array($elty, (n, 0))
            end
            work   = Array($elty, 1)
            lwork  = int(-1)
            Rtyp   = typeof(real(A[1]))
            S      = Array(Rtyp, minmn)
            cmplx  = iscomplex(A)
            if cmplx
                rwork = Array(Rtyp, job == 'N' ? 5*minmn : minmn*max(5*minmn+7,2*max(m,n)+2*minmn+1))
            end
            iwork  = Array(Int, 8*minmn)
            info   = Array(Int, 1)
            for i = 1:2
                if cmplx
                    ccall(dlsym(Base.liblapack, $(string(gesdd))), Void,
                          (Ptr{Uint8}, Ptr{Int}, Ptr{Int}, Ptr{$elty},
                           Ptr{Int}, Ptr{$elty}, Ptr{$elty}, Ptr{Int},
                           Ptr{$elty}, Ptr{Int}, Ptr{$elty}, Ptr{Int},
                           Ptr{Rtyp}, Ptr{Int}, Ptr{Int}),
                          &job, &m, &n, A, &stride(A,2), S, U, &max(1,stride(U,2)), VT, &max(1,stride(VT,2)),
                          work, &lwork, rwork, iwork, info)
                else
                    ccall(dlsym(Base.liblapack, $(string(gesdd))), Void,
                          (Ptr{Uint8}, Ptr{Int}, Ptr{Int}, Ptr{$elty},
                           Ptr{Int}, Ptr{$elty}, Ptr{$elty}, Ptr{Int},
                           Ptr{$elty}, Ptr{Int}, Ptr{$elty}, Ptr{Int},
                           Ptr{Int}, Ptr{Int}),
                          &job, &m, &n, A, &stride(A,2), S, U, &max(1,stride(U,2)), VT, &max(1,stride(VT,2)),
                          work, &lwork, iwork, info)
                end
                if info[1] != 0 throw(LapackException(info[1])) end
                if lwork < 0
                    lwork = int(real(work[1]))
                    work = Array($elty, lwork)
                end
            end
            if job == 'O' 
                if m >= n return (A, S, VT) 
                else return (U, S, A) 
                end 
            end
            return (U, S, VT)
        end
        # SUBROUTINE DGESVD( JOBU, JOBVT, M, N, A, LDA, S, U, LDU, VT, LDVT, WORK, LWORK, INFO )
        # *     .. Scalar Arguments ..
        #       CHARACTER          JOBU, JOBVT
        #       INTEGER            INFO, LDA, LDU, LDVT, LWORK, M, N
        # *     .. Array Arguments ..
        #       DOUBLE PRECISION   A( LDA, * ), S( * ), U( LDU, * ),
        #      $                   VT( LDVT, * ), WORK( * )
        function gesvd!(jobu::LapackChar, jobvt::LapackChar, A::StridedMatrix{$elty})
            chkstride1(A)
            Rtyp   = typeof(real(A[1]))
            m, n   = size(A)
            minmn  = min(m, n)
            S      = Array(Rtyp, minmn)
            U      = Array($elty, jobu  == 'A'? (m, m):(jobu  == 'S'? (m, minmn) : (m, 0)))
            VT     = Array($elty, jobvt == 'A'? (n, n):(jobvt == 'S'? (minmn, n) : (n, 0)))
            work   = Array($elty, 1)
            cmplx  = iscomplex(A)
            if cmplx rwork = Array(Rtyp, 5minmn) end
            lwork  = int(-1)
            info   = Array(Int, 1)
            for i in 1:2
                if cmplx
                    ccall(dlsym(Base.liblapack, $(string(gesvd))), Void,
                          (Ptr{Uint8}, Ptr{Uint8}, Ptr{Int}, Ptr{Int},
                           Ptr{$elty}, Ptr{Int}, Ptr{$elty}, Ptr{$elty},
                           Ptr{Int}, Ptr{$elty}, Ptr{Int}, Ptr{$elty},
                           Ptr{Int}, Ptr{Rtyp}, Ptr{Int}),
                          &jobu, &jobvt, &m, &n, A, &stride(A,2), S, U, &max(1,stride(U,2)), VT, &max(1,stride(VT,2)),
                          work, &lwork, rwork, info)
                else
                    ccall(dlsym(Base.liblapack, $(string(gesvd))), Void,
                          (Ptr{Uint8}, Ptr{Uint8}, Ptr{Int}, Ptr{Int},
                           Ptr{$elty}, Ptr{Int}, Ptr{$elty}, Ptr{$elty},
                           Ptr{Int}, Ptr{$elty}, Ptr{Int}, Ptr{$elty},
                           Ptr{Int}, Ptr{Int}),
                          &jobu, &jobvt, &m, &n, A, &stride(A,2), S, U, &max(1,stride(U,2)), VT, &max(1,stride(VT,2)),
                          work, &lwork, info)
                end
                if info[1] != 0 throw(LapackException(info[1])) end
                if lwork < 0
                    lwork = int(real(work[1]))
                    work = Array($elty, lwork)
                end
            end
            if jobu  == 'O' return A, S, VT end
            if jobvt == 'O' return U, S, A end
            U, S, VT
        end
    end
end

# (GT) General tridiagonal, decomposition, solver and direct solver
for (gtsv, gttrf, gttrs, elty) in
    ((:dgtsv_,:dgttrf_,:dgttrs_,:Float64),
     (:sgtsv_,:sgttrf_,:sgttrs_,:Float32),
     (:zgtsv_,:zgttrf_,:zgttrs_,:Complex128),
     (:cgtsv_,:cgttrf_,:cgttrs_,:Complex64))     
    @eval begin
        #       SUBROUTINE DGTSV( N, NRHS, DL, D, DU, B, LDB, INFO )
        #       .. Scalar Arguments ..
        #       INTEGER            INFO, LDB, N, NRHS
        #       .. Array Arguments ..
        #       DOUBLE PRECISION   B( LDB, * ), D( * ), DL( * ), DU( * )
        function gtsv!(dl::Vector{$elty}, d::Vector{$elty}, du::Vector{$elty},
                       B::StridedVecOrMat{$elty})
            chkstride1(B)
            n    = length(d)
            if length(dl) != n - 1 || length(du) != n - 1
                throw(LapackDimMisMatch("gtsv!"))
            end
            if n != size(B,1) throw(LapackDimMisMatch("gtsv!")) end
            info = Array(Int, 1)
            ccall(dlsym(Base.liblapack, $(string(gtsv))), Void,
                  (Ptr{Int}, Ptr{Int}, Ptr{$elty}, Ptr{$elty}, Ptr{$elty},
                   Ptr{$elty}, Ptr{Int}, Ptr{Int}),
                  &n, &size(B,2), dl, d, du, B, &stride(B,2), info)
            if info[1] != 0 throw(LapackException(info[1])) end
            B
        end
        #       SUBROUTINE DGTTRF( N, DL, D, DU, DU2, IPIV, INFO )
        #       .. Scalar Arguments ..
        #       INTEGER            INFO, N
        #       .. Array Arguments ..
        #       INTEGER            IPIV( * )
        #       DOUBLE PRECISION   D( * ), DL( * ), DU( * ), DU2( * )
        function gttrf!(dl::Vector{$elty}, d::Vector{$elty}, du::Vector{$elty})
            n    = length(d)
            if length(dl) != (n-1) || length(du) != (n-1)
                throw(LapackDimMisMatch("gttrf!"))
            end
            du2  = Array($elty, n-2)
            ipiv = Array(Int, n)
            info = Array(Int, 1)
            ccall(dlsym(Base.liblapack, $(string(gttrf))), Void,
                  (Ptr{Int}, Ptr{$elty}, Ptr{$elty}, Ptr{$elty}, Ptr{$elty},
                   Ptr{Int}, Ptr{Int}),
                  &n, dl, d, du, du2, ipiv, info)
            if info[1] != 0 throw(LapackException(info[1])) end
            dl, d, du, du2, ipiv
        end
        #       SUBROUTINE DGTTRS( TRANS, N, NRHS, DL, D, DU, DU2, IPIV, B, LDB, INFO )
        #       .. Scalar Arguments ..
        #       CHARACTER          TRANS
        #       INTEGER            INFO, LDB, N, NRHS
        #       .. Array Arguments ..
        #       INTEGER            IPIV( * )
        #       DOUBLE PRECISION   B( LDB, * ), D( * ), DL( * ), DU( * ), DU2( * )
        function gttrs!(trans::LapackChar, dl::Vector{$elty}, d::Vector{$elty},
                        du::Vector{$elty}, du2::Vector{$elty}, ipiv::Vector{Int},
                        B::StridedVecOrMat{$elty})
            chkstride1(B)
            n    = length(d)
            if length(dl) != n - 1 || length(du) != n - 1 throw(LapackDimMisMatch("gttrs!")) end
            if n != size(B,1) throw(LapackDimMisMatch("gttrs!")) end
            info = Array(Int, 1)
            ccall(dlsym(Base.liblapack, $(string(gttrs))), Void,
                   (Ptr{Uint8}, Ptr{Int}, Ptr{Int},
                    Ptr{$elty}, Ptr{$elty}, Ptr{$elty}, Ptr{$elty},
                    Ptr{Int}, Ptr{$elty}, Ptr{Int}, Ptr{Int}),
                   &trans, &n, &size(B,2), dl, d, du, du2, ipiv, B, &stride(B,2), info)
             if info[1] != 0 throw(LapackException(info[1])) end
             B
         end
    end
end

## (OR) orthogonal (or UN, unitary) matrices, extractors and multiplication
for (orglq, orgqr, ormlq, ormqr, elty) in
    ((:dorglq_,:dorgqr_,:dormlq_,:dormqr_,:Float64),
     (:sorglq_,:sorgqr_,:sormlq_,:sormqr_,:Float32),
     (:zunglq_,:zungqr_,:zunmlq_,:zunmqr_,:Complex128),
     (:cunglq_,:cungqr_,:cunmlq_,:cunmqr_,:Complex64))
    @eval begin
        # SUBROUTINE DORGLQ( M, N, K, A, LDA, TAU, WORK, LWORK, INFO )
        # *     .. Scalar Arguments ..
        #       INTEGER            INFO, K, LDA, LWORK, M, N
        # *     .. Array Arguments ..
        #       DOUBLE PRECISION   A( LDA, * ), TAU( * ), WORK( * )
        function orglq!(A::StridedMatrix{$elty}, tau::Vector{$elty}, k::Integer)
            chkstride1(A)
            work  = Array($elty, 1)
            lwork = int(-1)
            info  = Array(Int, 1)
            for i in 1:2
                ccall(dlsym(Base.liblapack, $(string(orglq))), Void,
                      (Ptr{Int}, Ptr{Int}, Ptr{Int}, Ptr{$elty},
                       Ptr{Int}, Ptr{$elty}, Ptr{$elty}, Ptr{Int}, Ptr{Int}),
                      &size(A,1), &size(A,2), &k, A, &stride(A,2), tau, work, &lwork, info)
                if info[1] != 0 throw(LapackException(info[1])) end
                if lwork < 0 
                    lwork = int(real(work[1]))
                    work = Array($elty, lwork)
                end
            end
            A
        end
        # SUBROUTINE DORGQR( M, N, K, A, LDA, TAU, WORK, LWORK, INFO )
        # *     .. Scalar Arguments ..
        #       INTEGER            INFO, K, LDA, LWORK, M, N
        # *     .. Array Arguments ..
        #       DOUBLE PRECISION   A( LDA, * ), TAU( * ), WORK( * )
        function orgqr!(A::StridedMatrix{$elty}, tau::Vector{$elty}, k::Integer)
            chkstride1(A)
            work  = Array($elty, 1)
            lwork = int(-1)
            info  = Array(Int, 1)
            for i in 1:2
                ccall(dlsym(Base.liblapack, $(string(orgqr))), Void,
                      (Ptr{Int}, Ptr{Int}, Ptr{Int}, Ptr{$elty},
                       Ptr{Int}, Ptr{$elty}, Ptr{$elty}, Ptr{Int}, Ptr{Int}),
                      &size(A,1), &size(A,2), &k, A, &stride(A,2), tau, work, &lwork, info)
                if info[1] != 0 throw(LapackException(info[1])) end
                if lwork < 0 
                    lwork = int(real(work[1]))
                    work = Array($elty, lwork)
                end
            end
            A
        end
        #      SUBROUTINE DORMLQ( SIDE, TRANS, M, N, K, A, LDA, TAU, C, LDC,
        #                         WORK, LWORK, INFO )
        #      .. Scalar Arguments ..
        #      CHARACTER          SIDE, TRANS
        #      INTEGER            INFO, K, LDA, LDC, LWORK, M, N
        #      .. Array Arguments ..
        #      DOUBLE PRECISION   A( LDA, * ), C( LDC, * ), TAU( * ), WORK( * )
        function ormlq!(side::LapackChar, trans::LapackChar, A::StridedMatrix{$elty},
                        k::Integer, tau::Vector{$elty}, C::StridedVecOrMat{$elty})
            chkstride1(A, C)
            m     = size(C, 1)
            n     = size(C, 2) # m, n = size(C) won't work if C is a Vector
            work  = Array($elty, 1)
            lwork = int(-1)
            info  = Array(Int, 1)
            for i in 1:2
                ccall(dlsym(Base.liblapack, $(string(ormlq))), Void,
                      (Ptr{Uint8}, Ptr{Uint8}, Ptr{Int}, Ptr{Int}, Ptr{Int},
                       Ptr{$elty}, Ptr{Int}, Ptr{$elty}, Ptr{$elty}, Ptr{Int},
                       Ptr{$elty}, Ptr{Int}, Ptr{Int}),
                      &side, &trans, &m, &n, &k, A, &stride(A,2), tau,
                      C, &stride(C,2), work, &lwork, info)
                if info[1] != 0 throw(LapackException(info[1])) end
                if lwork < 0 
                    lwork = int(real(work[1]))
                    work = Array($elty, lwork)
                end
            end
            C
        end
        #      SUBROUTINE DORMQR( SIDE, TRANS, M, N, K, A, LDA, TAU, C, LDC,
        #                         WORK, INFO )
        #      .. Scalar Arguments ..
        #      CHARACTER          SIDE, TRANS
        #      INTEGER            INFO, K, LDA, LDC, M, N
        #      .. Array Arguments ..
        #      DOUBLE PRECISION   A( LDA, * ), C( LDC, * ), TAU( * ), WORK( * )
        function ormqr!(side::LapackChar, trans::LapackChar, A::StridedMatrix{$elty},
                        k::Integer, tau::Vector{$elty}, C::StridedVecOrMat{$elty})
            chkstride1(A, C)
            m     = size(C, 1)
            n     = size(C, 2) # m, n = size(C) won't work if C is a Vector
            work  = Array($elty, 1)
            lwork = int(-1)
            info  = Array(Int, 1)
            for i in 1:2
                ccall(dlsym(Base.liblapack, $(string(ormqr))), Void,
                      (Ptr{Uint8}, Ptr{Uint8}, Ptr{Int}, Ptr{Int}, Ptr{Int},
                       Ptr{$elty}, Ptr{Int}, Ptr{$elty}, Ptr{$elty}, Ptr{Int},
                       Ptr{$elty}, Ptr{Int}, Ptr{Int}),
                      &side, &trans, &m, &n, &k, A, &stride(A,2), tau,
                      C, &stride(C,2), work, &lwork, info)
                if info[1] != 0 throw(LapackException(info[1])) end
                if lwork < 0 
                    lwork = int(real(work[1]))
                    work = Array($elty, lwork)
                end
            end
            C
        end
    end
end

# (PO) positive-definite symmetric matrices,
# Cholesky decomposition, solvers (direct and factored) and inverse.
for (posv, potrf, potri, potrs, pstrf, elty, rtyp) in
    ((:dposv_,:dpotrf_,:dpotri_,:dpotrs_,:dpstrf_,:Float64,:Float64),
     (:sposv_,:spotrf_,:spotri_,:spotrs_,:spstrf_,:Float32,:Float32),
     (:zposv_,:zpotrf_,:zpotri_,:zpotrs_,:zpstrf_,:Complex128,:Float64),
     (:cposv_,:cpotrf_,:cpotri_,:cpotrs_,:cpstrf_,:Complex64,:Float32))
    @eval begin
        ## Caller should check if returned info[1] is zero,
        ## positive values indicate indefiniteness
        #     SUBROUTINE DPOSV( UPLO, N, NRHS, A, LDA, B, LDB, INFO )
        #*     .. Scalar Arguments ..
        #      CHARACTER          UPLO
        #      INTEGER            INFO, LDA, LDB, N, NRHS
        #     .. Array Arguments ..
        #      DOUBLE PRECISION   A( LDA, * ), B( LDB, * )
        function posv!(uplo::LapackChar, A::StridedMatrix{$elty}, B::StridedVecOrMat{$elty})
            chkstride1(A, B)
            chksquare(A)
            n     = size(A,1)
            if size(B,1) != n throw(LapackDimMisMatch("posv!")) end
            info    = Array(Int, 1)
            ccall(dlsym(Base.liblapack, $(string(posv))), Void,
                  (Ptr{Uint8}, Ptr{Int}, Ptr{Int}, Ptr{$elty}, Ptr{Int},
                   Ptr{$elty}, Ptr{Int}, Ptr{Int}),
                  &uplo, &n, &size(B,2), A, &stride(A,2), B, &stride(B,2), info)
            if info[1] < 0 throw(LapackException(info[1])) end
            A, B, info[1]
        end
        ## Caller should check if returned info[1] is zero,
        ## positive values indicate indefiniteness
        # SUBROUTINE DPOTRF( UPLO, N, A, LDA, INFO )
        # *     .. Scalar Arguments ..
        #       CHARACTER          UPLO
        #       INTEGER            INFO, LDA, N
        # *     .. Array Arguments ..
        #       DOUBLE PRECISION   A( LDA, * )
        function potrf!(uplo::LapackChar, A::StridedMatrix{$elty})
            chkstride1(A)
            chksquare(A)
            info = Array(Int, 1)
            ccall(dlsym(Base.liblapack, $(string(potrf))), Void,
                  (Ptr{Uint8}, Ptr{Int}, Ptr{$elty}, Ptr{Int}, Ptr{Int}),
                  &uplo, &size(A,1), A, &stride(A,2), info)
            if info[1] < 0 throw(LapackException(info[1])) end
            A, info[1]
        end
        ## Caller should check if returned info[1] is zero,
        ## positive values indicate singularity
        #       SUBROUTINE DPOTRI( UPLO, N, A, LDA, INFO )
        #       .. Scalar Arguments ..
        #       CHARACTER          UPLO
        #       INTEGER            INFO, LDA, N
        #       .. Array Arguments ..
        #       DOUBLE PRECISION   A( LDA, * )
        function potri!(uplo::LapackChar, A::StridedMatrix{$elty})
            chkstride1(A)
            info = Array(Int, 1)
            ccall(dlsym(Base.liblapack, $(string(potri))), Void,
                  (Ptr{Uint8}, Ptr{Int}, Ptr{$elty}, Ptr{Int}, Ptr{Int}),
                  &uplo, &size(A,1), A, &stride(A,2), info)
            if info[1] < 0 throw(LapackException(info[1])) end
            A, info[1]
        end
        #     SUBROUTINE DPOTRS( UPLO, N, NRHS, A, LDA, B, LDB, INFO )
        #     .. Scalar Arguments ..
        #      CHARACTER          UPLO
        #      INTEGER            INFO, LDA, LDB, N, NRHS
        #     .. Array Arguments ..
        #      DOUBLE PRECISION   A( LDA, * ), B( LDB, * )
        function potrs!(uplo::LapackChar, A::StridedMatrix{$elty}, B::StridedVecOrMat{$elty})
            chkstride1(A, B)
            chksquare(A)
            n    =  size(A,2)
            if size(B,1) != n error("potrs!: dimension mismatch") end
            info = Array(Int, 1)
            ccall(dlsym(Base.liblapack, $(string(potrs))), Void,
                  (Ptr{Uint8}, Ptr{Int}, Ptr{Int}, Ptr{$elty}, Ptr{Int},
                   Ptr{$elty}, Ptr{Int}, Ptr{Int}),
                  &uplo, &n, &size(B,2), A, &stride(A,2), B, &stride(B,2), info)
            if info[1] != 0 throw(LapackException(info[1])) end
            B
        end
        #       SUBROUTINE DPSTRF( UPLO, N, A, LDA, PIV, RANK, TOL, WORK, INFO )
        #       .. Scalar Arguments ..
        #       DOUBLE PRECISION   TOL
        #       INTEGER            INFO, LDA, N, RANK
        #       CHARACTER          UPLO
        #       .. Array Arguments ..
        #       DOUBLE PRECISION   A( LDA, * ), WORK( 2*N )
        #       INTEGER            PIV( N )
        function pstrf!(uplo::LapackChar, A::StridedMatrix{$elty}, tol::Real)
            chkstride1(A)
            chksquare(A)
            n    = size(A,1)
            piv  = Array(Int, n)
            rank = Array(Int, 1)
            work = Array($rtyp, 2n)
            info = Array(Int, 1)
            ccall(dlsym(Base.liblapack, $(string(pstrf))), Void,
                  (Ptr{Uint8}, Ptr{Int}, Ptr{$elty}, Ptr{Int}, Ptr{Int},
                   Ptr{Int}, Ptr{$rtyp}, Ptr{$rtyp}, Ptr{Int}),
                  &uplo, &n, A, &stride(A,2), piv, rank, &tol, work, info)
            if info[1] < 0 throw(LapackException(info[1])) end
            A, piv, rank[1], info[1]
        end
    end
end

## (PT) positive-definite, symmetric, tri-diagonal matrices
## Direct solvers for general tridiagonal and symmetric positive-definite tridiagonal
for (ptsv, pttrf, pttrs, elty) in
    ((:dptsv_,:dpttrf_,:dpttrs_,:Float64),
     (:sptsv_,:spttrf_,:spttrs_,:Float32)
#     , (:zptsv_,:zpttrf_,:zpttrs_,:Complex128)  # need to fix calling sequence.
#     , (:cptsv_,:cpttrf_,:cpttrs_,:Complex64)   # D is real, not complex
     )
    @eval begin
        #       SUBROUTINE DPTSV( N, NRHS, D, E, B, LDB, INFO )
        #       .. Scalar Arguments ..
        #       INTEGER            INFO, LDB, N, NRHS
        #       .. Array Arguments ..
        #       DOUBLE PRECISION   B( LDB, * ), D( * ), E( * )
        function ptsv!(D::Vector{$elty}, E::Vector{$elty}, B::StridedVecOrMat{$elty})
            chkstride1(B)
            n    = length(D)
            if length(E) != n - 1 || n != size(B,1) throw(LapackDimMismatch("ptsv!")) end
            info = Array(Int, 1)
            ccall(dlsym(Base.liblapack, $(string(ptsv))), Void,
                  (Ptr{Int}, Ptr{Int}, Ptr{$elty}, Ptr{$elty},
                   Ptr{$elty}, Ptr{Int}, Ptr{Int}),
                  &n, &size(B,2), D, E, B, &stride(B,2), info)
            if info[1] != 0 throw(LapackException(info[1])) end
            B
        end
        #       SUBROUTINE DPTTRF( N, D, E, INFO )
        #       .. Scalar Arguments ..
        #       INTEGER            INFO, N
        #       .. Array Arguments ..
        #       DOUBLE PRECISION   D( * ), E( * )
        function pttrf!(D::Vector{$elty}, E::Vector{$elty})
            n    = length(D)
            if length(E) != (n-1) throw(LapackDimMisMatch("pttrf!")) end
            info = Array(Int, 1)
            ccall(dlsym(Base.liblapack, $(string(pttrf))), Void,
                  (Ptr{Int}, Ptr{$elty}, Ptr{$elty}, Ptr{Int}),
                  &n, D, E, info)
            if info[1] != 0 throw(LapackException(info[1])) end
            D, E
        end
        #       SUBROUTINE DPTTRS( N, NRHS, D, E, B, LDB, INFO )
        #       .. Scalar Arguments ..
        #       INTEGER            INFO, LDB, N, NRHS
        #       .. Array Arguments ..
        #       DOUBLE PRECISION   B( LDB, * ), D( * ), E( * )
        function pttrs!(D::Vector{$elty}, E::Vector{$elty}, B::StridedVecOrMat{$elty})
            chkstride1(B)
            n    = length(D)
            if length(E) != (n-1) || size(B,1) != n throw(LapackDimMisMatch("pttrs!")) end
            info = Array(Int, 1)
            ccall(dlsym(Base.liblapack, $(string(pttrs))), Void,
                  (Ptr{Int}, Ptr{Int}, Ptr{$elty}, Ptr{$elty},
                   Ptr{$elty}, Ptr{Int}, Ptr{Int}),
                  &n, &size(B,2), D, E, B, &stride(B,2), info)
            if info[1] != 0 throw(LapackException(info[1])) end
            B
        end
    end
end

## (TR) triangular matrices: solver and inverse
for (trtri, trtrs, elty) in
    ((:dtrtri_,:dtrtrs_,:Float64),
     (:strtri_,:strtrs_,Float32),
     (:ztrtri_,:ztrtrs_,:Complex128),
     (:ctrtri_,:ctrtrs_,:Complex64))
    @eval begin
        #     SUBROUTINE DTRTRI( UPLO, DIAG, N, A, LDA, INFO )
        #*     .. Scalar Arguments ..
        #      CHARACTER          DIAG, UPLO
        #      INTEGER            INFO, LDA, N
        #     .. Array Arguments ..
        #      DOUBLE PRECISION   A( LDA, * )
        function trtri!(uplo::LapackChar, diag::LapackChar, A::StridedMatrix{$elty})
            chkstride1(A)
            m, n    = size(A)
            if m != n error("trtri!: dimension mismatch") end
            lda     = stride(A, 2)
            info    = Array(Int, 1)
            ccall(dlsym(Base.liblapack, $trtri), Void,
                  (Ptr{Uint8}, Ptr{Uint8}, Ptr{Int}, Ptr{$elty}, Ptr{Int},
                   Ptr{Int}),
                  &uplo, &diag, &n, A, &lda, info)
            if info[1] < 0 error("trtri!: error $(info[1])") end
            A, info[1]
        end
        #      SUBROUTINE DTRTRS( UPLO, TRANS, DIAG, N, NRHS, A, LDA, B, LDB, INFO )
        # *     .. Scalar Arguments ..
        #       CHARACTER          DIAG, TRANS, UPLO
        #       INTEGER            INFO, LDA, LDB, N, NRHS
        # *     .. Array Arguments ..
        #       DOUBLE PRECISION   A( LDA, * ), B( LDB, * )
        function trtrs!(uplo::LapackChar, trans::LapackChar, diag::LapackChar,
                        A::StridedMatrix{$elty}, B::StridedVecOrMat{$elty})
            chkstride1(A)
            chksquare(A)
            n    = size(A,2)
            if size(B,1) != n throw(LapackDimMisMatch("trtrs!")) end
            info    = Array(Int, 1)
            ccall(dlsym(Base.liblapack, $(string(trtrs))), Void,
                  (Ptr{Uint8}, Ptr{Uint8}, Ptr{Uint8}, Ptr{Int}, Ptr{Int},
                   Ptr{$elty}, Ptr{Int}, Ptr{$elty}, Ptr{Int}, Ptr{Int}),
                  &uplo, &trans, &diag, &n, &size(B,2), A, &stride(A,2),
                  B, &stride(B,2), info)
            if info[1] < 0 throw(LapackException(info[1])) end
            B, info[1]
        end
    end
end

## (ST) Symmetric tridiagonal - eigendecomposition
for (stev, elty) in
    ((:dstev_,:Float64),
     (:sstev_,:Float32)
#     , (:zstev_,:Complex128)  Need to rewrite for ZHEEV, rwork, etc.
#     , (:cstev_,:Complex64)
     )
    @eval begin
        function stev!(job::LapackChar, dv::Vector{$elty}, ev::Vector{$elty})
            n    = length(dv)
            if length(ev) != (n-1) throw(LapackDimMisMatch("stev!")) end
            Zmat = Array($elty, (n, job != 'N' ? n : 0))
            work = Array($elty, max(1, 2n-2))
            info = Array(Int, 1)
            ccall(dlsym(Base.liblapack, $(string(stev))), Void,
                  (Ptr{Uint8}, Ptr{Int}, Ptr{$elty}, Ptr{$elty}, Ptr{$elty},
                   Ptr{Int}, Ptr{$elty}, Ptr{Int}),
                  &job, &n, dv, ev, Zmat, &n, work, info)
            if info[1] != 0 throw(LapackException(info[1])) end
            dv, Zmat
        end
    end
end

## (SY) symmetric matrices - eigendecomposition, Bunch-Kaufman decomposition,
## solvers (direct and factored) and inverse.
for (syconv, syev, sysv, sytrf, sytri, sytrs, elty) in
    ((:dsyconv_,:dsyev_,:dsysv_,:dsytrf_,:dsytri_,:dsytrs_,:Float64),
     (:ssyconv_,:ssyev_,:ssysv_,:ssytrf_,:ssytri_,:ssytrs_,:Float32),
     (:zheconv_,:zheev_,:zhesv_,:zhetrf_,:zhetri_,:zhetrs_,:Complex128),
     (:checonv_,:cheev_,:chesv_,:chetrf_,:chetri_,:chetrs_,:Complex64))
    @eval begin
        #       SUBROUTINE DSYCONV( UPLO, WAY, N, A, LDA, IPIV, WORK, INFO )
        # *     .. Scalar Arguments ..
        #       CHARACTER          UPLO, WAY
        #       INTEGER            INFO, LDA, N
        # *     .. Array Arguments ..
        #       INTEGER            IPIV( * )
        #       DOUBLE PRECISION   A( LDA, * ), WORK( * )
        function syconv!(uplo::LapackChar, A::StridedMatrix{$elty}, ipiv::Vector{Int})
            chkstride1(A)
            chksquare(A)
            n     = size(A,1)
            work  = Array($elty, n)
            info  = Array(Int, 1)
            ccall(dlsym(Base.liblapack, $(string(syconv))), Void,
                  (Ptr{Uint8}, Ptr{Uint8}, Ptr{Int}, Ptr{$elty}, Ptr{Int},
                   Ptr{Int}, Ptr{$elty}, Ptr{Int}),
                  &uplo, &'C', &n, A, &stride(A,2), ipiv, work, info)
            if info[1] != 0 throw(LapackException(info[1])) end
            A, work
        end
        #       SUBROUTINE DSYEV( JOBZ, UPLO, N, A, LDA, W, WORK, LWORK, INFO )
        # *     .. Scalar Arguments ..
        #       CHARACTER          JOBZ, UPLO
        #       INTEGER            INFO, LDA, LWORK, N
        # *     .. Array Arguments ..
        #       DOUBLE PRECISION   A( LDA, * ), W( * ), WORK( * )
        function syev!(jobz::LapackChar, uplo::LapackChar, A::StridedMatrix{$elty})
            chkstride1(A)
            chksquare(A)
            cmplx = iscomplex(A)
            Rtyp  = typeof(real(A[1]))
            n     = size(A, 1)
            W     = Array(Rtyp, n)
            work  = Array($elty, 1)
            lwork = int(-1)
            if cmplx
                rwork = Array(Rtyp, max(1, 3n-2))
            end
            info  = Array(Int, 1)
            for i in 1:2
                if cmplx
                    ccall(dlsym(Base.liblapack, $(string(syev))), Void,
                          (Ptr{Uint8}, Ptr{Uint8}, Ptr{Int}, Ptr{$elty}, Ptr{Int},
                          Ptr{Rtyp}, Ptr{$elty}, Ptr{Int}, Ptr{Rtyp}, Ptr{Int}),
                          &jobz, &uplo, &n, A, &stride(A,2), W, work, &lwork, rwork, info)
                else
                    ccall(dlsym(Base.liblapack, $(string(syev))), Void,
                          (Ptr{Uint8}, Ptr{Uint8}, Ptr{Int}, Ptr{$elty}, Ptr{Int},
                          Ptr{Rtyp}, Ptr{$elty}, Ptr{Int}, Ptr{Int}),
                          &jobz, &uplo, &n, A, &stride(A,2), W, work, &lwork, info)
                end
                if info[1] != 0 throw(LapackException(info[1])) end
                if lwork < 0
                    lwork = int(real(work[1]))
                    work = Array($elty, lwork)
                end
            end
            jobz == 'V' ? (W, A) : W
        end
        #       SUBROUTINE DSYSV( UPLO, N, NRHS, A, LDA, IPIV, B, LDB, WORK,
        #                         LWORK, INFO )
        #       .. Scalar Arguments ..
        #       CHARACTER          UPLO
        #       INTEGER            INFO, LDA, LDB, LWORK, N, NRHS
        #       .. Array Arguments ..
        #       INTEGER            IPIV( * )
        #       DOUBLE PRECISION   A( LDA, * ), B( LDB, * ), WORK( * )
        function sysv!(uplo::LapackChar, A::StridedMatrix{$elty}, B::StridedVecOrMat{$elty})
            chkstride1(A,B)
            chksquare(A)
            n     = size(A,1)
            if n != size(B,1) throw(LapackDimMismatch("sysv!")) end
            ipiv  = Array(Int, n)
            work  = Array($elty, 1)
            lwork = int(-1)
            info  = Array(Int, 1)
            for i in 1:2
                ccall(dlsym(Base.liblapack, $(string(sysv))), Void,
                      (Ptr{Uint8}, Ptr{Int}, Ptr{Int}, Ptr{$elty}, Ptr{Int}, Ptr{Int},
                       Ptr{$elty}, Ptr{Int}, Ptr{$elty}, Ptr{Int}, Ptr{Int}),
                      &uplo, &n, &size(B,2), A, &stride(A,2), ipiv, B, &stride(B,2),
                      work, &lwork, info)
                if info[1] < 0 throw(LapackException(info[1])) end
                if lwork < 0
                    lwork = int(real(work[1]))
                    work = Array($elty, lwork)
                end
            end
            B, A, ipiv, info[1]
        end
        #       SUBROUTINE DSYTRF( UPLO, N, A, LDA, IPIV, WORK, LWORK, INFO )
        # *     .. Scalar Arguments ..
        #       CHARACTER          UPLO
        #       INTEGER            INFO, LDA, LWORK, N
        # *     .. Array Arguments ..
        #       INTEGER            IPIV( * )
        #       DOUBLE PRECISION   A( LDA, * ), WORK( * )
        function sytrf!(uplo::LapackChar, A::StridedMatrix{$elty})
            chkstride1(A)
            chksquare(A)
            n     = size(A,1)
            ipiv  = Array(Int, n)
            work  = Array($elty, 1)
            lwork = int(-1)
            info  = Array(Int, 1)
            for i in 1:2
                ccall(dlsym(Base.liblapack, $(string(sytrf))), Void,
                      (Ptr{Uint8}, Ptr{Int}, Ptr{$elty}, Ptr{Int},
                       Ptr{Int}, Ptr{$elty}, Ptr{Int}, Ptr{Int}),
                      &uplo, &n, A, &stride(A,2), ipiv, work, &lwork, info)
                if info[1] != 0 throw(LapackException(info[1])) end
                if lwork < 0
                    lwork = int(real(work[1]))
                    work = Array($elty, lwork)
                end
            end
            A, ipiv
        end
        #       SUBROUTINE DSYTRI2( UPLO, N, A, LDA, IPIV, WORK, LWORK, INFO )
        # *     .. Scalar Arguments ..
        #       CHARACTER          UPLO
        #       INTEGER            INFO, LDA, LWORK, N
        # *     .. Array Arguments ..
        #       INTEGER            IPIV( * )
        #       DOUBLE PRECISION   A( LDA, * ), WORK( * )
#         function sytri!(uplo::LapackChar, A::StridedMatrix{$elty}, ipiv::Vector{Int})
#             chkstride1(A)
#             chksquare(A)
#             n     = size(A,1)
#             work  = Array($elty, 1)
#             lwork = int(-1)
#             info  = Array(Int, 1)
#             for i in 1:2
#                 ccall(dlsym(Base.liblapack, $(string(sytri))), Void,
#                       (Ptr{Uint8}, Ptr{Int}, Ptr{$elty}, Ptr{Int},
#                        Ptr{Int}, Ptr{$elty}, Ptr{Int}, Ptr{Int}),
#                       &uplo, &n, A, &stride(A,2), ipiv, work, &lwork, info)
#                 if info[1] != 0 throw(LapackException(info[1])) end
#                 if lwork < 0
#                     lwork = int(real(work[1]))
#                     work = Array($elty, lwork)
#                 end
#             end
#             A
#         end
        #      SUBROUTINE DSYTRI( UPLO, N, A, LDA, IPIV, WORK, INFO )
        #     .. Scalar Arguments ..
        #      CHARACTER          UPLO
        #      INTEGER            INFO, LDA, N
        #     .. Array Arguments ..
        #      INTEGER            IPIV( * )
        #      DOUBLE PRECISION   A( LDA, * ), WORK( * )
        function sytri!(uplo::LapackChar, A::StridedMatrix{$elty}, ipiv::Vector{Int})
            chkstride1(A)
            chksquare(A)
            n     = size(A,1)
            work  = Array($elty, n)
            info  = Array(Int, 1)
            ccall(dlsym(Base.liblapack, $(string(sytri))), Void,
                  (Ptr{Uint8}, Ptr{Int}, Ptr{$elty}, Ptr{Int},
                   Ptr{Int}, Ptr{$elty}, Ptr{Int}),
                  &uplo, &n, A, &stride(A,2), ipiv, work, info)
            if info[1] != 0 throw(LapackException(info[1])) end
            A
        end
        #       SUBROUTINE DSYTRS( UPLO, N, NRHS, A, LDA, IPIV, B, LDB, INFO )
        #                        
        #       .. Scalar Arguments ..
        #       CHARACTER          UPLO
        #       INTEGER            INFO, LDA, LDB, N, NRHS
        #       .. Array Arguments ..
        #       INTEGER            IPIV( * )
        #       DOUBLE PRECISION   A( LDA, * ), B( LDB, * )
        function sytrs!(uplo::LapackChar, A::StridedMatrix{$elty},
                       ipiv::Vector{Int}, B::StridedVecOrMat{$elty})
            chkstride1(A,B)
            chksquare(A)
            n     = size(A,1)
            if n != size(B,1) throw(LapackDimMismatch("sytrs!")) end
            info  = Array(Int, 1)
            ccall(dlsym(Base.liblapack, $(string(sytrs))), Void,
                  (Ptr{Uint8}, Ptr{Int}, Ptr{Int}, Ptr{$elty}, Ptr{Int},
                   Ptr{Int}, Ptr{$elty}, Ptr{Int}, Ptr{Int}),
                  &uplo, &n, &size(B,2), A, &stride(A,2), ipiv, B, &stride(B,2), info)
            if info[1] != 0 throw(LapackException(info[1])) end
            B
        end
    end
end
for (syevr, elty) in
    ((:dsyevr_,:Float64),
     (:ssyevr_,:Float32))
    @eval begin
        function syevr!(jobz::LapackChar, range::LapackChar, uplo::LapackChar, A::StridedMatrix{$elty}, vl::FloatingPoint, vu::FloatingPoint, il::Integer, iu::Integer, Z::StridedMatrix{$elty}, abstol::FloatingPoint)
        #       SUBROUTINE DSYEVR( JOBZ, RANGE, UPLO, N, A, LDA, VL, VU, IL, IU,
        #      $                   ABSTOL, M, W, Z, LDZ, ISUPPZ, WORK, LWORK,
        #      $                   IWORK, LIWORK, INFO )
        # *     .. Scalar Arguments ..
        #       CHARACTER          JOBZ, RANGE, UPLO
        #       INTEGER            IL, INFO, IU, LDA, LDZ, LIWORK, LWORK, M, N
        #       DOUBLE PRECISION   ABSTOL, VL, VU
        # *     ..
        # *     .. Array Arguments ..
        #       INTEGER            ISUPPZ( * ), IWORK( * )
        #       DOUBLE PRECISION   A( LDA, * ), W( * ), WORK( * ), Z( LDZ, * )    
            chkstride1(A, Z)
            chksquare(A)                    
            n = size(A, 2)
            lda = max(1,stride(A,2))
            m = Array(Int, 1)
            w = Array($elty, n)
            if jobz == 'N'
                ldz = 1
            elseif jobz == 'V'
                if stride(Z, 2) < n; error("Z has too few rows"); end
                if size(Z, 2) < n; error("Z has too few columns"); end
                ldz = max(1, stride(Z, 2))
            else
                error("joz must be 'N' of 'V'")
            end
            isuppz = Array(Int, 2*n)
            work  = Array($elty, 1)
            lwork = int(-1)
            iwork = Array(Int, 1)
            liwork = int(-1)
            info  = Array(Int, 1)
            for i in 1:2
                ccall(dlsym(Base.liblapack, $(string(syevr))), Void,
                    (Ptr{Uint8}, Ptr{Uint8}, Ptr{Uint8}, Ptr{Int}, 
                        Ptr{$elty}, Ptr{Int}, Ptr{$elty}, Ptr{$elty}, 
                        Ptr{Int}, Ptr{Int}, Ptr{$elty}, Ptr{Int},
                        Ptr{$elty}, Ptr{$elty}, Ptr{Int}, Ptr{Int},
                        Ptr{$elty}, Ptr{Int}, Ptr{Int}, Ptr{Int},
                        Ptr{Int}),
                    &jobz, &range, &uplo, &n, 
                    A, &lda, &vl, &vu, 
                    &il, &iu, &abstol, m,
                    w, Z, &ldz, isuppz,
                    work, &lwork, iwork, &liwork, 
                    info)
                if info[1] != 0 throw(LapackException(info[1])) end
                if lwork < 0
                    lwork = int(work[1])
                    work = Array($elty, lwork)
                    liwork = iwork[1]
                    iwork = Array(Int, liwork)
                end
            end
            return w[1:m[1]]
        end
    end
end
for (syevr, elty, relty) in
    ((:zheevr_,:Complex128,:Float64),
     (:cheevr_,:Complex64,:Float32))
    @eval begin
        function syevr!(jobz::LapackChar, range::LapackChar, uplo::LapackChar, A::StridedMatrix{$elty}, vl::FloatingPoint, vu::FloatingPoint, il::Integer, iu::Integer, Z::StridedMatrix{$elty}, abstol::FloatingPoint)
#       SUBROUTINE ZHEEVR( JOBZ, RANGE, UPLO, N, A, LDA, VL, VU, IL, IU,
#      $                   ABSTOL, M, W, Z, LDZ, ISUPPZ, WORK, LWORK,
#      $                   RWORK, LRWORK, IWORK, LIWORK, INFO )
# *     .. Scalar Arguments ..
#       CHARACTER          JOBZ, RANGE, UPLO
#       INTEGER            IL, INFO, IU, LDA, LDZ, LIWORK, LRWORK, LWORK,
#      $                   M, N
#       DOUBLE PRECISION   ABSTOL, VL, VU
# *     ..
# *     .. Array Arguments ..
#       INTEGER            ISUPPZ( * ), IWORK( * )
#       DOUBLE PRECISION   RWORK( * ), W( * )
#       COMPLEX*16         A( LDA, * ), WORK( * ), Z( LDZ, * ) 
            chkstride1(A, Z)
            chksquare(A)
            n = size(A, 2)
            lda = max(1,stride(A,2))
<<<<<<< HEAD
            m = Array(Int, 1)
            w = Array($elty, n)
            ldz = jobz == 'V' ? n : 1
            z = Array($elty, ldz, n)
=======
            m = Array(Int32, 1)
            w = Array($relty, n)
            if jobz == 'N'
                ldz = 1
            elseif jobz == 'V'
                if stride(Z, 2) < n; error("Z has too few rows"); end
                if size(Z, 2) < n; error("Z has too few columns"); end
                ldz = max(1, stride(Z, 2))
            else
                error("joz must be 'N' of 'V'")
            end
>>>>>>> b4bd737d
            isuppz = Array(Int, 2*n)
            work  = Array($elty, 1)
            lwork = int(-1)
            rwork = Array($relty, 1)
            lrwork = int(-1)
            iwork = Array(Int, 1)
            liwork = int(-1)
            info  = Array(Int, 1)
            for i in 1:2
                ccall(dlsym(Base.liblapack, $(string(syevr))), Void,
                    (Ptr{Uint8}, Ptr{Uint8}, Ptr{Uint8}, Ptr{Int}, 
                        Ptr{$elty}, Ptr{Int}, Ptr{$elty}, Ptr{$elty}, 
                        Ptr{Int}, Ptr{Int}, Ptr{$elty}, Ptr{Int},
                        Ptr{$elty}, Ptr{$elty}, Ptr{Int}, Ptr{Int},
                        Ptr{$elty}, Ptr{Int}, Ptr{$relty}, Ptr{Int},
                        Ptr{Int}, Ptr{Int}, Ptr{Int}),
                    &jobz, &range, &uplo, &n, 
                    A, &lda, &vl, &vu, 
                    &il, &iu, &abstol, m,
                    w, Z, &ldz, isuppz,
                    work, &lwork, rwork, &lrwork,
                    iwork, &liwork, info)
                if info[1] != 0 throw(LapackException(info[1])) end
                if lwork < 0
                    lwork = int(real(work[1]))
                    work = Array($elty, lwork)
                    lrwork = int(rwork[1])
                    rwork = Array($elty, lrwork)
                    liwork = iwork[1]
                    iwork = Array(Int, liwork)
                end
            end
            return w[1:m[1]]
        end
    end
end
syevr!(A::StridedMatrix, Z::StridedMatrix) = syevr!('V', 'A', 'U', A, 0.0, 0.0, 0, 0, Z, -1.0)
syevr!{T}(A::StridedMatrix{T}) = syevr!('N', 'A', 'U', A, 0.0, 0.0, 0, 0, zeros(T,0,0), -1.0)
end # module<|MERGE_RESOLUTION|>--- conflicted
+++ resolved
@@ -1429,13 +1429,7 @@
             chksquare(A)
             n = size(A, 2)
             lda = max(1,stride(A,2))
-<<<<<<< HEAD
             m = Array(Int, 1)
-            w = Array($elty, n)
-            ldz = jobz == 'V' ? n : 1
-            z = Array($elty, ldz, n)
-=======
-            m = Array(Int32, 1)
             w = Array($relty, n)
             if jobz == 'N'
                 ldz = 1
@@ -1446,7 +1440,6 @@
             else
                 error("joz must be 'N' of 'V'")
             end
->>>>>>> b4bd737d
             isuppz = Array(Int, 2*n)
             work  = Array($elty, 1)
             lwork = int(-1)
