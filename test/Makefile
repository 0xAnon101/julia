--- conflicted
+++ resolved
@@ -8,11 +8,7 @@
 arrayops linalg fft dct sparse bitarray suitesparse arpack \
 random math functional bigint bigfloat combinatorics \
 statistics glpk linprog poly file Rmath remote zlib image \
-<<<<<<< HEAD
-iostring gzip integers spawn
-=======
-iostring gzip ccall
->>>>>>> 8d494fba
+iostring gzip integers spawn ccall
 
 $(TESTS) ::
 	$(QUIET_JULIA) $(JULIA_EXECUTABLE) ./runtests.jl $@
