--- conflicted
+++ resolved
@@ -8,11 +8,8 @@
     "resolve", "pollfd", "mpfr", "broadcast", "complex", "socket",
     "floatapprox", "readdlm", "regex", "float16", "combinatorics",
     "sysinfo", "rounding", "ranges", "mod2pi", "euler", "show",
-<<<<<<< HEAD
-    "lineedit", "replcompletions", "repl", "test", "examples", "goto", "dates"
-=======
-    "lineedit", "replcompletions", "repl", "test", "examples", "goto", "llvmcall"
->>>>>>> 064b5c39
+    "lineedit", "replcompletions", "repl", "test", "examples", "goto", 
+    "llvmcall", "dates"
 ]
 @unix_only push!(testnames, "unicode")
 
